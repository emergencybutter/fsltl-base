{
    "dependencies": [],
    "content_type": "AIRCRAFT",
    "title": "FSLTL Traffic Base",
    "manufacturer": "FSLTL",
    "creator": "FSLTL",
    "package_version": "1.1.2",
    "minimum_game_version": "1.18.6",
    "release_notes": {
        "neutral": {
            "LastUpdate": "",
            "OlderHistory": ""
        }
    },
<<<<<<< HEAD
    "total_package_size": "00000000032023696885"
=======
    "total_package_size": "00000000030111986418"
>>>>>>> 3e89d0b3
}<|MERGE_RESOLUTION|>--- conflicted
+++ resolved
@@ -1,20 +1,16 @@
 {
-    "dependencies": [],
-    "content_type": "AIRCRAFT",
-    "title": "FSLTL Traffic Base",
-    "manufacturer": "FSLTL",
-    "creator": "FSLTL",
-    "package_version": "1.1.2",
-    "minimum_game_version": "1.18.6",
-    "release_notes": {
-        "neutral": {
-            "LastUpdate": "",
-            "OlderHistory": ""
-        }
-    },
-<<<<<<< HEAD
-    "total_package_size": "00000000032023696885"
-=======
-    "total_package_size": "00000000030111986418"
->>>>>>> 3e89d0b3
+  "dependencies": [],
+  "content_type": "AIRCRAFT",
+  "title": "FSLTL Traffic Base",
+  "manufacturer": "FSLTL",
+  "creator": "FSLTL",
+  "package_version": "1.1.2",
+  "minimum_game_version": "1.18.6",
+  "release_notes": {
+    "neutral": {
+      "LastUpdate": "",
+      "OlderHistory": ""
+    }
+  },
+  "total_package_size": "00000000030111986418"
 }