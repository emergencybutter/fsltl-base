--- conflicted
+++ resolved
@@ -1,20 +1,16 @@
 {
-    "dependencies": [],
-    "content_type": "AIRCRAFT",
-    "title": "FSLTL Traffic Base",
-    "manufacturer": "FSLTL",
-    "creator": "FSLTL",
-    "package_version": "1.1.0",
-    "minimum_game_version": "1.18.6",
-    "release_notes": {
-        "neutral": {
-            "LastUpdate": "",
-            "OlderHistory": ""
-        }
-    },
-<<<<<<< HEAD
-    "total_package_size": "00000000030911639657"
-=======
-    "total_package_size": "00000000029575318669"
->>>>>>> 6b376423
+  "dependencies": [],
+  "content_type": "AIRCRAFT",
+  "title": "FSLTL Traffic Base",
+  "manufacturer": "FSLTL",
+  "creator": "FSLTL",
+  "package_version": "1.1.0",
+  "minimum_game_version": "1.18.6",
+  "release_notes": {
+    "neutral": {
+      "LastUpdate": "",
+      "OlderHistory": ""
+    }
+  },
+  "total_package_size": "00000000030911639657"
 }